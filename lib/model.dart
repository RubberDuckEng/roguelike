--- conflicted
+++ resolved
@@ -398,19 +398,13 @@
   LevelState.spawn(this.level, this.levelIndex, Random random)
       : enemies = [],
         revealed = Grid<bool>.filled(level.size, () => false),
-<<<<<<< HEAD
         itemGrid = Grid<Item?>.filled(level.size, () => null),
         exitUnlocked = false {
-    spawnMobs(levelIndex, random);
+    spawnEnemies(levelIndex, random);
     spawnItems(random);
-=======
-        itemGrid = Grid<Item?>.filled(level.size, () => null) {
-    spawnEnemy(levelIndex, random);
-    spawnKey(random);
->>>>>>> 0c8226d8
-  }
-
-  void spawnEnemy(int count, Random random) {
+  }
+
+  void spawnEnemies(int count, Random random) {
     for (int i = 0; i < count; ++i) {
       final enemy = Enemy.spawn(getEnemySpawnLocation(random));
       enemy.brain = RandomMover(enemy);
@@ -418,18 +412,12 @@
     }
   }
 
-<<<<<<< HEAD
   void spawnItems(Random random) {
     var keyLocation = getItemSpawnLocation(random);
     setItemAt(keyLocation, PortalKey());
 
     var mapLocation = getItemSpawnLocation(random);
     setItemAt(mapLocation, LevelMap());
-=======
-  void spawnKey(Random random) {
-    final keyLocation = getItemSpawnLocation(random);
-    setItemAt(keyLocation, Item.key);
->>>>>>> 0c8226d8
   }
 
   bool isRevealed(Position position) => revealed.get(position) ?? false;
@@ -488,7 +476,6 @@
     return null;
   }
 
-<<<<<<< HEAD
   void unlockExit() {
     exitUnlocked = true;
   }
@@ -512,10 +499,10 @@
 
     var targetCell = level.getCell(targetPosition);
     return targetCell.isPassable;
-=======
+  }
+
   void removeEnemy(Enemy enemy) {
     enemies.remove(enemy);
->>>>>>> 0c8226d8
   }
 }
 
@@ -578,14 +565,8 @@
     if (enemy != null) {
       return AttackAction(target: target, mob: player);
     }
-<<<<<<< HEAD
     if (currentLevelState.canMove(player, delta)) {
-      return PlayerMoveAction(
-          destination: player.location.apply(delta), player: player);
-=======
-    if (canMove(player, delta)) {
       return MoveAction(destination: player.location.apply(delta), mob: player);
->>>>>>> 0c8226d8
     }
     return null;
   }
